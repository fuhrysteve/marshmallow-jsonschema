import datetime
import uuid
import decimal

<<<<<<< HEAD
from collections import OrderedDict

=======
import marshmallow
>>>>>>> 3e0891a7
from marshmallow import fields, missing, Schema, validate
from marshmallow.class_registry import get_class
from marshmallow.compat import text_type, binary_type, basestring
from marshmallow.decorators import post_dump

from .validation import handle_length, handle_one_of, handle_range


__all__ = (
    'JSONSchema',
)


TYPE_MAP = {
    dict: {
        'type': 'object',
    },
    list: {
        'type': 'array',
    },
    datetime.time: {
        'type': 'string',
        'format': 'time',
    },
    datetime.timedelta: {
        # TODO explore using 'range'?
        'type': 'string',
    },
    datetime.datetime: {
        'type': 'string',
        'format': 'date-time',
    },
    datetime.date: {
        'type': 'string',
        'format': 'date',
    },
    uuid.UUID: {
        'type': 'string',
        'format': 'uuid',
    },
    text_type: {
        'type': 'string',
    },
    binary_type: {
        'type': 'string',
    },
    decimal.Decimal: {
        'type': 'number',
        'format': 'decimal',
    },
    set: {
        'type': 'array',
    },
    tuple: {
        'type': 'array',
    },
    float: {
        'type': 'number',
        'format': 'float',
    },
    int: {
        'type': 'number',
        'format': 'integer',
    },
    bool: {
        'type': 'boolean',
    },
}


FIELD_VALIDATORS = {
    validate.Length: handle_length,
    validate.OneOf: handle_one_of,
    validate.Range: handle_range,
}


class JSONSchema(Schema):
    """Converts to JSONSchema as defined by http://json-schema.org/."""

    properties = fields.Method('get_properties')
    type = fields.Constant('object')
    required = fields.Method('get_required')

    def __init__(self, *args, **kwargs):
        """Setup internal cache of nested fields, to prevent recursion."""
        self._nested_schema_classes = {}
        self.nested = kwargs.pop('nested', False)
        super(JSONSchema, self).__init__(*args, **kwargs)

    def _get_default_mapping(self, obj):
        """Return default mapping if there are no special needs."""
        mapping = {v: k for k, v in obj.TYPE_MAPPING.items()}
        mapping.update({
            fields.Email: text_type,
            fields.Dict: dict,
            fields.Url: text_type,
            fields.List: list,
            fields.LocalDateTime: datetime.datetime,
            fields.Nested: '_from_nested_schema',
        })
        return mapping

    def get_properties(self, obj):
        """Fill out properties field."""
<<<<<<< HEAD
        mapping = self._get_default_mapping(obj)
        properties = OrderedDict()
=======
        properties = {}
>>>>>>> 3e0891a7

        for field_name, field in obj.fields.items():
            schema = self._get_schema_for_field(obj, field)
            properties[field.name] = schema

        return properties

    def get_required(self, obj):
        """Fill out required field."""
        required = []

        for field_name, field in sorted(obj.fields.items()):
            if field.required:
                required.append(field.name)

        return required or missing

    def _from_python_type(self, obj, field, pytype):
        """Get schema definition from python type."""
        json_schema = {
            'title': field.attribute or field.name,
        }

        for key, val in TYPE_MAP[pytype].items():
            json_schema[key] = val

        if field.dump_only:
            json_schema['readonly'] = True

        if field.default is not missing:
            json_schema['default'] = field.default

        # NOTE: doubled up to maintain backwards compatibility
        metadata = field.metadata.get('metadata', {})
        metadata.update(field.metadata)

        for md_key, md_val in metadata.items():
            if md_key == 'metadata':
                continue
            json_schema[md_key] = md_val

        if isinstance(field, fields.List):
            json_schema['items'] = self._get_schema_for_field(
                obj, field.container
            )
        return json_schema

    def _get_schema_for_field(self, obj, field):
        """Get schema and validators for field."""
        mapping = self._get_default_mapping(obj)
        if hasattr(field, '_jsonschema_type_mapping'):
            schema = field._jsonschema_type_mapping()
        elif '_jsonschema_type_mapping' in field.metadata:
            schema = field.metadata['_jsonschema_type_mapping']
        elif field.__class__ in mapping:
            pytype = mapping[field.__class__]
            if isinstance(pytype, basestring):
                schema = getattr(self, pytype)(obj, field)
            else:
                schema = self._from_python_type(
                    obj, field, pytype
                )
        else:
            raise ValueError('unsupported field type %s' % field)

        # Apply any and all validators that field may have
        for validator in field.validators:
            if validator.__class__ in FIELD_VALIDATORS:
                schema = FIELD_VALIDATORS[validator.__class__](
                    schema, field, validator, obj
                )
        return schema

    def _from_nested_schema(self, obj, field):
        """Support nested field."""
        if isinstance(field.nested, basestring):
            nested = get_class(field.nested)
        else:
            nested = field.nested

        name = nested.__name__
        outer_name = obj.__class__.__name__
        only = field.only
        exclude = field.exclude

        # If this is not a schema we've seen, and it's not this schema,
        # put it in our list of schema defs
        if name not in self._nested_schema_classes and name != outer_name:
            wrapped_nested = self.__class__(nested=True)
            wrapped_dumped = wrapped_nested.dump(
                nested(only=only, exclude=exclude)
            )

            # Handle change in return value type between Marshmallow
            # versions 2 and 3.
            if marshmallow.__version__.split('.', 1)[0] >= '3':
                self._nested_schema_classes[name] = wrapped_dumped
            else:
                self._nested_schema_classes[name] = wrapped_dumped.data
            self._nested_schema_classes.update(
                wrapped_nested._nested_schema_classes
            )

        # and the schema is just a reference to the def
        schema = {
            'type': 'object',
            '$ref': '#/definitions/{}'.format(name)
        }

        # NOTE: doubled up to maintain backwards compatibility
        metadata = field.metadata.get('metadata', {})
        metadata.update(field.metadata)

        for md_key, md_val in metadata.items():
            if md_key == 'metadata':
                continue
            schema[md_key] = md_val

        if field.many:
            schema = {
                'type': ["array"] if field.required else ['array', 'null'],
                'items': schema,
            }

        return schema

    def dump(self, obj, **kwargs):
        """Take obj for later use: using class name to namespace definition."""
        self.obj = obj
        return super(JSONSchema, self).dump(obj, **kwargs)

    @post_dump(pass_many=False)
    def wrap(self, data):
        """Wrap this with the root schema definitions."""
        if self.nested:  # no need to wrap, will be in outer defs
            return data

        name = self.obj.__class__.__name__
        self._nested_schema_classes[name] = data
        root = {
            'definitions': self._nested_schema_classes,
            '$ref': '#/definitions/{name}'.format(name=name)
        }
        return root<|MERGE_RESOLUTION|>--- conflicted
+++ resolved
@@ -2,12 +2,10 @@
 import uuid
 import decimal
 
-<<<<<<< HEAD
 from collections import OrderedDict
 
-=======
+
 import marshmallow
->>>>>>> 3e0891a7
 from marshmallow import fields, missing, Schema, validate
 from marshmallow.class_registry import get_class
 from marshmallow.compat import text_type, binary_type, basestring
@@ -113,12 +111,7 @@
 
     def get_properties(self, obj):
         """Fill out properties field."""
-<<<<<<< HEAD
-        mapping = self._get_default_mapping(obj)
         properties = OrderedDict()
-=======
-        properties = {}
->>>>>>> 3e0891a7
 
         for field_name, field in obj.fields.items():
             schema = self._get_schema_for_field(obj, field)
