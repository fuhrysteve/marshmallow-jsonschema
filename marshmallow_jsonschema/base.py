--- conflicted
+++ resolved
@@ -89,17 +89,11 @@
         mapping[fields.List] = list
         mapping[fields.Url] = text_type
         mapping[fields.LocalDateTime] = datetime.datetime
-<<<<<<< HEAD
         if obj.ordered:
             properties = OrderedDict()
         else:
             properties = {}
         for count, (field_name, field) in enumerate(obj.fields.items()):
-=======
-        properties = {}
-
-        for field_name, field in sorted(obj.fields.items()):
->>>>>>> 6f51771f
             if hasattr(field, '_jsonschema_type_mapping'):
                 schema = field._jsonschema_type_mapping()
             elif field.__class__ in mapping:
@@ -109,10 +103,8 @@
                 schema = self.__class__._from_nested_schema(field)
             else:
                 raise ValueError('unsupported field type %s' % field)
-<<<<<<< HEAD
             if obj.ordered:
                 schema['propertyOrder'] = count + 1
-=======
 
             # Apply any and all validators that field may have
             for validator in field.validators:
@@ -121,7 +113,6 @@
                         schema, field, validator, obj
                     )
 
->>>>>>> 6f51771f
             properties[field.name] = schema
 
         return properties
