from marshmallow import Schema, fields, validate
from marshmallow_jsonschema import JSONSchema
from marshmallow_jsonschema.compat import dot_data_backwards_compatable
from jsonschema import Draft4Validator
import pytest

from . import BaseTest, UserSchema, Address





def _validate_schema(schema):
    '''
    raises jsonschema.exceptions.SchemaError
    '''
    Draft4Validator.check_schema(schema)

def test_dump_schema():
    schema = UserSchema()
    json_schema = JSONSchema()
    dumped = dot_data_backwards_compatable(json_schema.dump(schema))
    _validate_schema(dumped)
    assert len(schema.fields) > 1
    props = dumped['definitions']['UserSchema']['properties']
    for field_name, field in schema.fields.items():
        assert field_name in props

def test_default():
    schema = UserSchema()
    json_schema = JSONSchema()
    dumped = dot_data_backwards_compatable(json_schema.dump(schema))
    _validate_schema(dumped)
    props = dumped['definitions']['UserSchema']['properties']
    assert props['id']['default'] == 'no-id'


def test_metadata():
    """Metadata should be available in the field definition."""
    class TestSchema(Schema):
        myfield = fields.String(metadata={'foo': 'Bar'})
        yourfield = fields.Integer(required=True, baz="waz")
    schema = TestSchema()
    json_schema = JSONSchema()
    dumped = dot_data_backwards_compatable(json_schema.dump(schema))
    _validate_schema(dumped)
    props = dumped['definitions']['TestSchema']['properties']
    assert props['myfield']['foo'] == 'Bar'
    assert props['yourfield']['baz'] == 'waz'
    assert 'metadata' not in props['myfield']
    assert 'metadata' not in props['yourfield']

    # repeat process to assure idempotency
    json_schema = JSONSchema()
    dumped = dot_data_backwards_compatable(json_schema.dump(schema))
    _validate_schema(dumped)
    props = dumped['definitions']['TestSchema']['properties']
    assert props['myfield']['foo'] == 'Bar'
    assert props['yourfield']['baz'] == 'waz'

def test_descriptions():
    class TestSchema(Schema):
        myfield = fields.String(metadata={'description': 'Brown Cow'})
        yourfield = fields.Integer(required=True)
    schema = TestSchema()
    json_schema = JSONSchema()
    dumped = dot_data_backwards_compatable(json_schema.dump(schema))
    _validate_schema(dumped)
    props = dumped['definitions']['TestSchema']['properties']
    assert props['myfield']['description'] == 'Brown Cow'

def test_nested_descriptions():
    class TestSchema(Schema):
        myfield = fields.String(metadata={'description': 'Brown Cow'})
        yourfield = fields.Integer(required=True)
    class TestNestedSchema(Schema):
        nested = fields.Nested(
            TestSchema, metadata={'description': 'Nested 1', 'title': 'Title1'})
        yourfield_nested = fields.Integer(required=True)

    schema = TestNestedSchema()
    json_schema = JSONSchema()
    dumped = dot_data_backwards_compatable(json_schema.dump(schema))
    _validate_schema(dumped)
    nested_def = dumped['definitions']['TestSchema']
    nested_dmp = dumped['definitions']['TestNestedSchema']['properties']['nested']
    assert nested_def['properties']['myfield']['description'] == 'Brown Cow'

    assert nested_dmp['$ref'] == '#/definitions/TestSchema'
    assert nested_dmp['description'] == 'Nested 1'
    assert nested_dmp['title'] == 'Title1'


def test_nested_string_to_cls():
    class TestSchema999(Schema):
        foo = fields.Integer(required=True)

    class TestNestedSchema(Schema):
        foo2 = fields.Integer(required=True)
        nested = fields.Nested('TestSchema999')
    schema = TestNestedSchema()
    json_schema = JSONSchema()
    dumped = dot_data_backwards_compatable(json_schema.dump(schema))
    _validate_schema(dumped)
    nested_def = dumped['definitions']['TestSchema999']
    nested_dmp = dumped['definitions']['TestNestedSchema']['properties']['nested']
    assert nested_dmp['type'] == 'object'
    assert nested_def['properties']['foo']['format'] == 'integer'


def test_list():
    class ListSchema(Schema):
        foo = fields.List(fields.String(min), required=True)

    schema = ListSchema()
    json_schema = JSONSchema()
    dumped = dot_data_backwards_compatable(json_schema.dump(schema))
    _validate_schema(dumped)
    nested_json = dumped['definitions']['ListSchema']['properties']['foo']
    assert nested_json['type'] == 'array'
    assert 'items' in  nested_json
    item_schema = nested_json['items']
    assert item_schema['type'] == 'string'


def test_list_nested():
    """Test that a list field will work with an inner nested field."""

    class InnerSchema(Schema):
        foo = fields.Integer(required=True)

    class ListSchema(Schema):
        bar = fields.List(fields.Nested(InnerSchema), required=True)

    schema = ListSchema()
    json_schema = JSONSchema()
    dumped = dot_data_backwards_compatable(json_schema.dump(schema))
    _validate_schema(dumped)
    nested_json = dumped['definitions']['ListSchema']['properties']['bar']
    assert nested_json['type'] == 'array'
    assert 'items' in  nested_json
    item_schema = nested_json['items']
    assert 'InnerSchema' in item_schema['$ref']


def test_deep_nested():
    """Test that deep nested schemas are in definitions."""

    class InnerSchema(Schema):
        boz = fields.Integer(required=True)

    class InnerMiddleSchema(Schema):
        baz = fields.Nested(InnerSchema, required=True)

    class OuterMiddleSchema(Schema):
        bar = fields.Nested(InnerMiddleSchema, required=True)

    class OuterSchema(Schema):
        foo = fields.Nested(OuterMiddleSchema, required=True)

    schema = OuterSchema()
    json_schema = JSONSchema()
    dumped = dot_data_backwards_compatable(json_schema.dump(schema))
    _validate_schema(dumped)
    defs = dumped['definitions']
    assert 'OuterSchema' in defs
    assert 'OuterMiddleSchema' in defs
    assert 'InnerMiddleSchema' in defs
    assert 'InnerSchema' in defs


def test_respect_only_for_nested_schema():
    """Should ignore fields not in 'only' metadata for nested schemas."""
    class InnerRecursiveSchema(Schema):
        id = fields.Integer(required=True)
        baz = fields.String()
        recursive = fields.Nested('InnerRecursiveSchema')

    class MiddleSchema(Schema):
        id = fields.Integer(required=True)
        bar = fields.String()
        inner = fields.Nested('InnerRecursiveSchema', only=('id', 'baz'))

    class OuterSchema(Schema):
        foo2 = fields.Integer(required=True)
        nested = fields.Nested('MiddleSchema')

    schema = OuterSchema()
    json_schema = JSONSchema()
    dumped = dot_data_backwards_compatable(json_schema.dump(schema))
    inner_props = dumped['definitions']['InnerRecursiveSchema']['properties']
    assert 'recursive' not in inner_props


def test_respect_exclude_for_nested_schema():
    """Should ignore fields in 'exclude' metadata for nested schemas."""
    class InnerRecursiveSchema(Schema):
        id = fields.Integer(required=True)
        baz = fields.String()
        recursive = fields.Nested('InnerRecursiveSchema')

    class MiddleSchema(Schema):
        id = fields.Integer(required=True)
        bar = fields.String()
        inner = fields.Nested('InnerRecursiveSchema', exclude=('recursive',))

    class OuterSchema(Schema):
        foo2 = fields.Integer(required=True)
        nested = fields.Nested('MiddleSchema')

    schema = OuterSchema()
    json_schema = JSONSchema()
    dumped = dot_data_backwards_compatable(json_schema.dump(schema))
    inner_props = dumped['definitions']['InnerRecursiveSchema']['properties']
    assert 'recursive' not in inner_props


def test_respect_dotted_exclude_for_nested_schema():
    """Should ignore dotted fields in 'exclude' metadata for nested schemas."""
    class InnerRecursiveSchema(Schema):
        id = fields.Integer(required=True)
        baz = fields.String()
        recursive = fields.Nested('InnerRecursiveSchema')

    class MiddleSchema(Schema):
        id = fields.Integer(required=True)
        bar = fields.String()
        inner = fields.Nested('InnerRecursiveSchema')

    class OuterSchema(Schema):
        foo2 = fields.Integer(required=True)
        nested = fields.Nested('MiddleSchema', exclude=('inner.recursive',))

    schema = OuterSchema()
    json_schema = JSONSchema()
    dumped = dot_data_backwards_compatable(json_schema.dump(schema))
    inner_props = dumped['definitions']['InnerRecursiveSchema']['properties']
    assert 'recursive' not in inner_props


def test_function():
    """Function fields can be serialised if type is given."""

    class FnSchema(Schema):
        fn_str = fields.Function(
            lambda: "string", required=True,
            _jsonschema_type_mapping={'type': 'string'}
        )
        fn_int = fields.Function(
            lambda: 123, required=True,
            _jsonschema_type_mapping={'type': 'number'}
        )

    schema = FnSchema()
    json_schema = JSONSchema()
    dumped = dot_data_backwards_compatable(json_schema.dump(schema))
    props = dumped['definitions']['FnSchema']['properties']
    assert props['fn_int']['type'] == 'number'
    assert props['fn_str']['type'] == 'string'


def test_nested_recursive():
    """A self-referential schema should not cause an infinite recurse."""

    class RecursiveSchema(Schema):
        foo = fields.Integer(required=True)
        children = fields.Nested('RecursiveSchema', many=True)

    schema = RecursiveSchema()
    json_schema = JSONSchema()
    dumped = dot_data_backwards_compatable(json_schema.dump(schema))
    _validate_schema(dumped)
    props = dumped['definitions']['RecursiveSchema']['properties']
    assert 'RecursiveSchema' in props['children']['items']['$ref']


def test_one_of_validator():
    schema = UserSchema()
    json_schema = JSONSchema()
    dumped = dot_data_backwards_compatable(json_schema.dump(schema))
    _validate_schema(dumped)
    assert (
        dumped['definitions']['UserSchema']['properties']['sex']['enum'] == [
            'male', 'female', 'non_binary', 'other'
        ]
    )
    assert (
        dumped['definitions']['UserSchema']['properties']['sex'][
            'enumNames'
        ] == [
            'Male', 'Female', 'Non-binary/fluid', 'Other'
        ]
    )


def test_range_validator():
    schema = Address()
    json_schema = JSONSchema()
    dumped = dot_data_backwards_compatable(json_schema.dump(schema))
    _validate_schema(dumped)
    props = dumped['definitions']['Address']['properties']
    assert props['floor']['minimum'] == 1
    assert props['floor']['maximum'] == 4

def test_length_validator():
    schema = UserSchema()
    json_schema = JSONSchema()
    dumped = dot_data_backwards_compatable(json_schema.dump(schema))
    _validate_schema(dumped)
    props = dumped['definitions']['UserSchema']['properties']
    assert props['name']['minLength'] == 1
    assert props['name']['maxLength'] == 255
    assert props['addresses']['minItems'] == 1
    assert props['addresses']['maxItems'] == 3
    assert props['const']['minLength'] == 50
    assert props['const']['maxLength'] == 50

def test_length_validator_value_error():
    class BadSchema(Schema):
        bob = fields.Integer(validate=validate.Length(min=1, max=3))
        class Meta:
            strict = True
    schema = BadSchema()
    json_schema = JSONSchema()
    with pytest.raises(ValueError):
        json_schema.dump(schema)


def test_handle_range_not_number_returns_same_instance():
    class SchemaWithStringRange(Schema):
        floor = fields.String(validate=validate.Range(min=1, max=4))
        class Meta:
            strict = True
    class SchemaWithNoRange(Schema):
        floor = fields.String()
        class Meta:
            strict = True
    class SchemaWithIntRangeValidate(Schema):
        floor = fields.Integer(validate=validate.Range(min=1, max=4))
        class Meta:
            strict = True
    class SchemaWithIntRangeNoValidate(Schema):
        floor = fields.Integer()
        class Meta:
            strict = True
    schema1 = SchemaWithStringRange()
    schema2 = SchemaWithNoRange()
    schema3 = SchemaWithIntRangeValidate()
    schema4 = SchemaWithIntRangeNoValidate()
    json_schema = JSONSchema()
    json_schema.dump(schema1) == json_schema.dump(schema2)
    json_schema.dump(schema3) != json_schema.dump(schema4)


def test_handle_range_no_minimum():
    class SchemaMin(Schema):
        floor = fields.Integer(validate=validate.Range(min=1, max=4))
        class Meta:
            strict = True
    class SchemaNoMin(Schema):
        floor = fields.Integer(validate=validate.Range(max=4))
        class Meta:
            strict = True
    schema1 = SchemaMin()
    schema2 = SchemaNoMin()
    json_schema = JSONSchema()
    dumped1 = dot_data_backwards_compatable(json_schema.dump(schema1))['definitions']['SchemaMin']
    dumped2 = dot_data_backwards_compatable(json_schema.dump(schema2))['definitions']['SchemaNoMin']
    dumped1['properties']['floor']['minimum'] == 1
    'exclusiveMinimum' not in dumped1['properties']['floor'].keys()
    'minimum' not in dumped2['properties']['floor']
    'exclusiveMinimum' not in dumped2['properties']['floor']


def test_title():
    class TestSchema(Schema):
        myfield = fields.String(metadata={'title': 'Brown Cowzz'})
        yourfield = fields.Integer(required=True)
    schema = TestSchema()
    json_schema = JSONSchema()
    dumped = dot_data_backwards_compatable(json_schema.dump(schema))
    _validate_schema(dumped)
    assert dumped['definitions']['TestSchema']['properties']['myfield'][
        'title'
    ] == 'Brown Cowzz'

def test_unknown_typed_field_throws_valueerror():

    class Invalid(fields.Field):
        def _serialize(self, value, attr, obj):
            return value

    class UserSchema(Schema):
        favourite_colour = Invalid()

    schema = UserSchema()
    json_schema = JSONSchema()
    with pytest.raises(ValueError):
        dot_data_backwards_compatable(json_schema.dump(schema))

def test_unknown_typed_field():

    class Colour(fields.Field):

        def _jsonschema_type_mapping(self):
            return {
                'type': 'string',
            }

        def _serialize(self, value, attr, obj):
            r, g, b = value
            r = hex(r)[2:]
            g = hex(g)[2:]
            b = hex(b)[2:]
            return '#' + r + g + b

    class UserSchema(Schema):
        name = fields.String(required=True)
        favourite_colour = Colour()

    schema = UserSchema()
    json_schema = JSONSchema()
<<<<<<< HEAD
    dumped = dot_data_backwards_compatable(json_schema.dump(schema))
    assert dumped['definitions']['UserSchema']['properties'][
        'favourite_colour'
    ] == {'type': 'string'}


def test_readonly():
    class TestSchema(Schema):
        id = fields.Integer(required=True)
        readonly_fld = fields.String(dump_only=True)

    schema = TestSchema()
    json_schema = JSONSchema()
    dumped = dot_data_backwards_compatable(json_schema.dump(schema))
    assert dumped['definitions']['TestSchema']['properties'][
        'readonly_fld'
    ] == {
        'title': 'readonly_fld',
        'type': 'string',
        'readonly': True,
    }

def test_metadata_direct_from_field():
    """Should be able to get metadata without accessing metadata kwarg."""
    class TestSchema(Schema):
        id = fields.Integer(required=True)
        metadata_field = fields.String(description='Directly on the field!')

    schema = TestSchema()
    json_schema = JSONSchema()
    dumped = dot_data_backwards_compatable(json_schema.dump(schema))
    assert dumped['definitions']['TestSchema']['properties'][
        'metadata_field'
    ] == {
        'title': 'metadata_field',
        'type': 'string',
        'description': 'Directly on the field!',
    }

def test_dumps_iterable_enums():
    mapping = {'a': 0, 'b': 1, 'c': 2}

    class TestSchema(Schema):
        foo = fields.Integer(validate=validate.OneOf(
            mapping.values(), labels=mapping.keys()))

    schema = TestSchema()
    json_schema = JSONSchema()
    dumped = dot_data_backwards_compatable(json_schema.dump(schema))

    assert dumped['definitions']['TestSchema']['properties']['foo'] == {
        'enum': [v for v in mapping.values()],
        'enumNames': [k for k in mapping.keys()],
        'format': 'integer',
        'title': 'foo',
        'type': 'number'
    }

def test_required_excluded_when_empty():

    class TestSchema(Schema):
        optional_value = fields.String()
    schema = TestSchema()
    json_schema = JSONSchema()
    dumped = dot_data_backwards_compatable(json_schema.dump(schema))
    assert 'required' not in dumped['definitions']['TestSchema']
=======
    dumped = json_schema.dump(schema).data
    assert dumped['properties']['favourite_colour'] == {'type': 'string'}

def test_regexp_validator():
    schema = UserSchema()
    json_schema = JSONSchema()
    dumped = json_schema.dump(schema).data
    _validate_schema(dumped)
    assert dumped['properties']['hex_number']['pattern'] == '^[a-fA-F0-9]+$'
>>>>>>> 8fc9c378
<|MERGE_RESOLUTION|>--- conflicted
+++ resolved
@@ -420,7 +420,6 @@
 
     schema = UserSchema()
     json_schema = JSONSchema()
-<<<<<<< HEAD
     dumped = dot_data_backwards_compatable(json_schema.dump(schema))
     assert dumped['definitions']['UserSchema']['properties'][
         'favourite_colour'
@@ -487,14 +486,11 @@
     json_schema = JSONSchema()
     dumped = dot_data_backwards_compatable(json_schema.dump(schema))
     assert 'required' not in dumped['definitions']['TestSchema']
-=======
-    dumped = json_schema.dump(schema).data
-    assert dumped['properties']['favourite_colour'] == {'type': 'string'}
+
 
 def test_regexp_validator():
     schema = UserSchema()
     json_schema = JSONSchema()
-    dumped = json_schema.dump(schema).data
-    _validate_schema(dumped)
-    assert dumped['properties']['hex_number']['pattern'] == '^[a-fA-F0-9]+$'
->>>>>>> 8fc9c378
+    dumped = dot_data_backwards_compatable(json_schema.dump(schema))
+    _validate_schema(dumped)
+    assert dumped['properties']['hex_number']['pattern'] == '^[a-fA-F0-9]+$'