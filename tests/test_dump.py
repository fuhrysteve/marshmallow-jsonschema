from enum import Enum

import pytest
import jsonschema
from marshmallow import Schema, fields, validate
from marshmallow_enum import EnumField
from marshmallow_union import Union

from marshmallow_jsonschema import JSONSchema, UnsupportedValueError

from . import UserSchema, validate_and_dump


def test_dump_schema():
    schema = UserSchema()

    dumped = validate_and_dump(schema)

    assert len(schema.fields) > 1

    props = dumped["definitions"]["UserSchema"]["properties"]
    for field_name, field in schema.fields.items():
        assert field_name in props


def test_default():
    schema = UserSchema()

    dumped = validate_and_dump(schema)

    props = dumped["definitions"]["UserSchema"]["properties"]
    assert props["id"]["default"] == "no-id"


def test_metadata():
    """Metadata should be available in the field definition."""

    class TestSchema(Schema):
        myfield = fields.String(metadata={"foo": "Bar"})
        yourfield = fields.Integer(required=True, baz="waz")

    schema = TestSchema()

    dumped = validate_and_dump(schema)

    props = dumped["definitions"]["TestSchema"]["properties"]
    assert props["myfield"]["foo"] == "Bar"
    assert props["yourfield"]["baz"] == "waz"
    assert "metadata" not in props["myfield"]
    assert "metadata" not in props["yourfield"]

    # repeat process to assert idempotency
    dumped = validate_and_dump(schema)

    props = dumped["definitions"]["TestSchema"]["properties"]
    assert props["myfield"]["foo"] == "Bar"
    assert props["yourfield"]["baz"] == "waz"


def test_descriptions():
    class TestSchema(Schema):
        myfield = fields.String(metadata={"description": "Brown Cow"})
        yourfield = fields.Integer(required=True)

    schema = TestSchema()

    dumped = validate_and_dump(schema)

    props = dumped["definitions"]["TestSchema"]["properties"]
    assert props["myfield"]["description"] == "Brown Cow"


def test_nested_descriptions():
    class TestNestedSchema(Schema):
        myfield = fields.String(metadata={"description": "Brown Cow"})
        yourfield = fields.Integer(required=True)

    class TestSchema(Schema):
        nested = fields.Nested(
            TestNestedSchema, metadata={"description": "Nested 1", "title": "Title1"}
        )
        yourfield_nested = fields.Integer(required=True)

    schema = TestSchema()

    dumped = validate_and_dump(schema)

    nested_def = dumped["definitions"]["TestNestedSchema"]
    nested_dmp = dumped["definitions"]["TestSchema"]["properties"]["nested"]
    assert nested_def["properties"]["myfield"]["description"] == "Brown Cow"

    assert nested_dmp["$ref"] == "#/definitions/TestNestedSchema"
    assert nested_dmp["description"] == "Nested 1"
    assert nested_dmp["title"] == "Title1"


def test_nested_string_to_cls():
    class TestNamedNestedSchema(Schema):
        foo = fields.Integer(required=True)

    class TestSchema(Schema):
        foo2 = fields.Integer(required=True)
        nested = fields.Nested("TestNamedNestedSchema")

    schema = TestSchema()

    dumped = validate_and_dump(schema)

    nested_def = dumped["definitions"]["TestNamedNestedSchema"]
    nested_dmp = dumped["definitions"]["TestSchema"]["properties"]["nested"]
    assert nested_dmp["type"] == "object"
    assert nested_def["properties"]["foo"]["type"] == "integer"


def test_list():
    class ListSchema(Schema):
        foo = fields.List(fields.String(), required=True)

    schema = ListSchema()
    dumped = validate_and_dump(schema)

    nested_json = dumped["definitions"]["ListSchema"]["properties"]["foo"]
    assert nested_json["type"] == "array"
    assert "items" in nested_json

    item_schema = nested_json["items"]
    assert item_schema["type"] == "string"


def test_list_nested():
    """Test that a list field will work with an inner nested field."""

    class InnerSchema(Schema):
        foo = fields.Integer(required=True)

    class ListSchema(Schema):
        bar = fields.List(fields.Nested(InnerSchema), required=True)

    schema = ListSchema()
    dumped = validate_and_dump(schema)

    nested_json = dumped["definitions"]["ListSchema"]["properties"]["bar"]

    assert nested_json["type"] == "array"
    assert "items" in nested_json

    item_schema = nested_json["items"]
    assert "InnerSchema" in item_schema["$ref"]


def test_dict():
    class DictSchema(Schema):
        foo = fields.Dict()

    schema = DictSchema()
    dumped = validate_and_dump(schema)

    nested_json = dumped["definitions"]["DictSchema"]["properties"]["foo"]

    assert nested_json["type"] == "object"
    assert "additionalProperties" in nested_json

    item_schema = nested_json["additionalProperties"]
    assert item_schema == {}


def test_dict_with_value_field():
    class DictSchema(Schema):
        foo = fields.Dict(keys=fields.String, values=fields.Integer)

    schema = DictSchema()
    dumped = validate_and_dump(schema)

    nested_json = dumped["definitions"]["DictSchema"]["properties"]["foo"]

    assert nested_json["type"] == "object"
    assert "additionalProperties" in nested_json

    item_schema = nested_json["additionalProperties"]
    assert item_schema["type"] == "number"


def test_dict_with_nested_value_field():
    class InnerSchema(Schema):
        foo = fields.Integer(required=True)

    class DictSchema(Schema):
        bar = fields.Dict(keys=fields.String, values=fields.Nested(InnerSchema))

    schema = DictSchema()
    dumped = validate_and_dump(schema)

    nested_json = dumped["definitions"]["DictSchema"]["properties"]["bar"]

    assert nested_json["type"] == "object"
    assert "additionalProperties" in nested_json

    item_schema = nested_json["additionalProperties"]
    assert item_schema["type"] == "object"

    assert "InnerSchema" in item_schema["$ref"]


def test_deep_nested():
    """Test that deep nested schemas are in definitions."""

    class InnerSchema(Schema):
        boz = fields.Integer(required=True)

    class InnerMiddleSchema(Schema):
        baz = fields.Nested(InnerSchema, required=True)

    class OuterMiddleSchema(Schema):
        bar = fields.Nested(InnerMiddleSchema, required=True)

    class OuterSchema(Schema):
        foo = fields.Nested(OuterMiddleSchema, required=True)

    schema = OuterSchema()
    dumped = validate_and_dump(schema)

    defs = dumped["definitions"]
    assert "OuterSchema" in defs
    assert "OuterMiddleSchema" in defs
    assert "InnerMiddleSchema" in defs
    assert "InnerSchema" in defs


def test_respect_only_for_nested_schema():
    """Should ignore fields not in 'only' metadata for nested schemas."""

    class InnerRecursiveSchema(Schema):
        id = fields.Integer(required=True)
        baz = fields.String()
        recursive = fields.Nested("InnerRecursiveSchema")

    class MiddleSchema(Schema):
        id = fields.Integer(required=True)
        bar = fields.String()
        inner = fields.Nested("InnerRecursiveSchema", only=("id", "baz"))

    class OuterSchema(Schema):
        foo2 = fields.Integer(required=True)
        nested = fields.Nested("MiddleSchema")

    schema = OuterSchema()
    dumped = validate_and_dump(schema)
    inner_props = dumped["definitions"]["InnerRecursiveSchema"]["properties"]
    assert "recursive" not in inner_props


def test_respect_exclude_for_nested_schema():
    """Should ignore fields in 'exclude' metadata for nested schemas."""

    class InnerRecursiveSchema(Schema):
        id = fields.Integer(required=True)
        baz = fields.String()
        recursive = fields.Nested("InnerRecursiveSchema")

    class MiddleSchema(Schema):
        id = fields.Integer(required=True)
        bar = fields.String()
        inner = fields.Nested("InnerRecursiveSchema", exclude=("recursive",))

    class OuterSchema(Schema):
        foo2 = fields.Integer(required=True)
        nested = fields.Nested("MiddleSchema")

    schema = OuterSchema()

    dumped = validate_and_dump(schema)

    inner_props = dumped["definitions"]["InnerRecursiveSchema"]["properties"]
    assert "recursive" not in inner_props


def test_respect_dotted_exclude_for_nested_schema():
    """Should ignore dotted fields in 'exclude' metadata for nested schemas."""

    class InnerRecursiveSchema(Schema):
        id = fields.Integer(required=True)
        baz = fields.String()
        recursive = fields.Nested("InnerRecursiveSchema")

    class MiddleSchema(Schema):
        id = fields.Integer(required=True)
        bar = fields.String()
        inner = fields.Nested("InnerRecursiveSchema")

    class OuterSchema(Schema):
        foo2 = fields.Integer(required=True)
        nested = fields.Nested("MiddleSchema", exclude=("inner.recursive",))

    schema = OuterSchema()

    dumped = validate_and_dump(schema)

    inner_props = dumped["definitions"]["InnerRecursiveSchema"]["properties"]
    assert "recursive" not in inner_props


def test_nested_instance():
    """Should also work with nested schema instances"""

    class TestNestedSchema(Schema):
        baz = fields.Integer()

    class TestSchema(Schema):
        foo = fields.String()
        bar = fields.Nested(TestNestedSchema())

    schema = TestSchema()

    dumped = validate_and_dump(schema)

    nested_def = dumped["definitions"]["TestNestedSchema"]
    nested_obj = dumped["definitions"]["TestSchema"]["properties"]["bar"]

    assert "baz" in nested_def["properties"]
    assert nested_obj["$ref"] == "#/definitions/TestNestedSchema"


def test_function():
    """Function fields can be serialised if type is given."""

    class FnSchema(Schema):
        fn_str = fields.Function(
            lambda: "string", required=True, _jsonschema_type_mapping={"type": "string"}
        )
        fn_int = fields.Function(
            lambda: 123, required=True, _jsonschema_type_mapping={"type": "number"}
        )

    schema = FnSchema()

    dumped = validate_and_dump(schema)

    props = dumped["definitions"]["FnSchema"]["properties"]
    assert props["fn_int"]["type"] == "number"
    assert props["fn_str"]["type"] == "string"


def test_nested_recursive():
    """A self-referential schema should not cause an infinite recurse."""

    class RecursiveSchema(Schema):
        foo = fields.Integer(required=True)
        children = fields.Nested("RecursiveSchema", many=True)

    schema = RecursiveSchema()

    dumped = validate_and_dump(schema)

    props = dumped["definitions"]["RecursiveSchema"]["properties"]
    assert "RecursiveSchema" in props["children"]["items"]["$ref"]


def test_title():
    class TestSchema(Schema):
        myfield = fields.String(metadata={"title": "Brown Cowzz"})
        yourfield = fields.Integer(required=True)

    schema = TestSchema()

    dumped = validate_and_dump(schema)

    assert (
        dumped["definitions"]["TestSchema"]["properties"]["myfield"]["title"]
        == "Brown Cowzz"
    )


def test_unknown_typed_field_throws_valueerror():
    class Invalid(fields.Field):
        def _serialize(self, value, attr, obj):
            return value

    class UserSchema(Schema):
        favourite_colour = Invalid()

    schema = UserSchema()
    json_schema = JSONSchema()

    with pytest.raises(UnsupportedValueError):
        validate_and_dump(json_schema.dump(schema))


def test_unknown_typed_field():
    class Colour(fields.Field):
        def _jsonschema_type_mapping(self):
            return {"type": "string"}

        def _serialize(self, value, attr, obj):
            r, g, b = value
            r = hex(r)[2:]
            g = hex(g)[2:]
            b = hex(b)[2:]
            return "#" + r + g + b

    class UserSchema(Schema):
        name = fields.String(required=True)
        favourite_colour = Colour()

    schema = UserSchema()

    dumped = validate_and_dump(schema)

    assert dumped["definitions"]["UserSchema"]["properties"]["favourite_colour"] == {
        "type": "string"
    }


def test_field_subclass():
    """JSON schema generation should not fail on sublcass marshmallow field."""

    class CustomField(fields.Field):
        pass

    class TestSchema(Schema):
        myfield = CustomField()

    schema = TestSchema()
    with pytest.raises(UnsupportedValueError):
        _ = validate_and_dump(schema)


def test_readonly():
    class TestSchema(Schema):
        id = fields.Integer(required=True)
        readonly_fld = fields.String(dump_only=True)

    schema = TestSchema()

    dumped = validate_and_dump(schema)

    assert dumped["definitions"]["TestSchema"]["properties"]["readonly_fld"] == {
        "title": "readonly_fld",
        "type": "string",
        "readonly": True,
    }


def test_metadata_direct_from_field():
    """Should be able to get metadata without accessing metadata kwarg."""

    class TestSchema(Schema):
        id = fields.Integer(required=True)
        metadata_field = fields.String(description="Directly on the field!")

    schema = TestSchema()

    dumped = validate_and_dump(schema)

    assert dumped["definitions"]["TestSchema"]["properties"]["metadata_field"] == {
        "title": "metadata_field",
        "type": "string",
        "description": "Directly on the field!",
    }


def test_allow_none():
    """A field with allow_none set to True should have type null as additional."""

    class TestSchema(Schema):
        id = fields.Integer(required=True)
        readonly_fld = fields.String(allow_none=True)

    schema = TestSchema()

    dumped = validate_and_dump(schema)

    assert dumped["definitions"]["TestSchema"]["properties"]["readonly_fld"] == {
        "title": "readonly_fld",
        "type": ["string", "null"],
    }


def test_dumps_iterable_enums():
    mapping = {"a": 0, "b": 1, "c": 2}

    class TestSchema(Schema):
        foo = fields.Integer(
            validate=validate.OneOf(mapping.values(), labels=mapping.keys())
        )

    schema = TestSchema()

    dumped = validate_and_dump(schema)

    assert dumped["definitions"]["TestSchema"]["properties"]["foo"] == {
        "enum": [v for v in mapping.values()],
        "enumNames": [k for k in mapping.keys()],
        "title": "foo",
        "type": "integer",
    }


def test_required_excluded_when_empty():
    class TestSchema(Schema):
        optional_value = fields.String()

    schema = TestSchema()

    dumped = validate_and_dump(schema)

    assert "required" not in dumped["definitions"]["TestSchema"]


def test_datetime_based():
    class TestSchema(Schema):
        f_date = fields.Date()
        f_datetime = fields.DateTime()
        f_time = fields.Time()

    schema = TestSchema()

    dumped = validate_and_dump(schema)

    assert dumped["definitions"]["TestSchema"]["properties"]["f_date"] == {
        "format": "date",
        "title": "f_date",
        "type": "string",
    }

    assert dumped["definitions"]["TestSchema"]["properties"]["f_datetime"] == {
        "format": "date-time",
        "title": "f_datetime",
        "type": "string",
    }

    assert dumped["definitions"]["TestSchema"]["properties"]["f_time"] == {
        "format": "time",
        "title": "f_time",
        "type": "string",
    }


def test_sorting_properties():
    class TestSchema(Schema):
        class Meta:
            ordered = True

        d = fields.Str()
        c = fields.Str()
        a = fields.Str()

    # Should be sorting of fields
    schema = TestSchema()

    json_schema = JSONSchema()
    data = json_schema.dump(schema)

    sorted_keys = sorted(data["definitions"]["TestSchema"]["properties"].keys())
    properties_names = [k for k in sorted_keys]
    assert properties_names == ["a", "c", "d"]

    # Should be saving ordering of fields
    schema = TestSchema()

    json_schema = JSONSchema(props_ordered=True)
    data = json_schema.dump(schema)

    keys = data["definitions"]["TestSchema"]["properties"].keys()
    properties_names = [k for k in keys]

    assert properties_names == ["d", "c", "a"]


<<<<<<< HEAD
class TestIntegerField:
    """
    Regression tests for https://github.com/fuhrysteve/marshmallow-jsonschema/issues/117
    """

    class Foo(Schema):
        bar = fields.Integer()

    def test_schema_type(self):
        schema = JSONSchema().dump(self.Foo())
        bar_property = schema["definitions"]["Foo"]["properties"]["bar"]

        assert bar_property["type"] == "integer"
        assert "format" not in bar_property

    def test_validation(self):
        schema = JSONSchema().dump(self.Foo())

        jsonschema.validate({"bar": 1}, schema)

        with pytest.raises(jsonschema.ValidationError):
            jsonschema.validate({"bar": 1.1}, schema)
=======
def test_enum_based():
    class TestEnum(Enum):
        value_1 = 0
        value_2 = 1
        value_3 = 2

    class TestSchema(Schema):
        enum_prop = EnumField(TestEnum)

    # Should be sorting of fields
    schema = TestSchema()

    json_schema = JSONSchema()
    data = json_schema.dump(schema)

    assert (
        data["definitions"]["TestSchema"]["properties"]["enum_prop"]["type"] == "string"
    )
    received_enum_values = sorted(
        data["definitions"]["TestSchema"]["properties"]["enum_prop"]["enum"]
    )
    assert received_enum_values == ["value_1", "value_2", "value_3"]


def test_enum_based_load_dump_value():
    class TestEnum(Enum):
        value_1 = 0
        value_2 = 1
        value_3 = 2

    class TestSchema(Schema):
        enum_prop = EnumField(TestEnum, by_value=True)

    # Should be sorting of fields
    schema = TestSchema()

    json_schema = JSONSchema()

    with pytest.raises(NotImplementedError):
        validate_and_dump(json_schema.dump(schema))


def test_union_based():
    class TestNestedSchema(Schema):
        field_1 = fields.String()
        field_2 = fields.Integer()

    class TestSchema(Schema):
        union_prop = Union(
            [fields.String(), fields.Integer(), fields.Nested(TestNestedSchema)]
        )

    # Should be sorting of fields
    schema = TestSchema()

    json_schema = JSONSchema()
    data = json_schema.dump(schema)

    # Expect only the `anyOf` key
    assert "anyOf" in data["definitions"]["TestSchema"]["properties"]["union_prop"]
    assert len(data["definitions"]["TestSchema"]["properties"]["union_prop"]) == 1

    string_schema = {"type": "string", "title": ""}
    integer_schema = {"type": "string", "title": ""}
    referenced_nested_schema = {
        "type": "object",
        "$ref": "#/definitions/TestNestedSchema",
    }
    actual_nested_schema = {
        "type": "object",
        "properties": {
            "field_1": {"type": "string", "title": "field_1"},
            "field_2": {"type": "number", "title": "field_2", "format": "integer"},
        },
        "additionalProperties": False,
    }

    assert (
        string_schema
        in data["definitions"]["TestSchema"]["properties"]["union_prop"]["anyOf"]
    )
    assert (
        integer_schema
        in data["definitions"]["TestSchema"]["properties"]["union_prop"]["anyOf"]
    )
    assert (
        referenced_nested_schema
        in data["definitions"]["TestSchema"]["properties"]["union_prop"]["anyOf"]
    )

    assert data["definitions"]["TestNestedSchema"] == actual_nested_schema

    # Expect three possible schemas for the union type
    assert (
        len(data["definitions"]["TestSchema"]["properties"]["union_prop"]["anyOf"]) == 3
    )
>>>>>>> becfa24f
<|MERGE_RESOLUTION|>--- conflicted
+++ resolved
@@ -566,7 +566,6 @@
     assert properties_names == ["d", "c", "a"]
 
 
-<<<<<<< HEAD
 class TestIntegerField:
     """
     Regression tests for https://github.com/fuhrysteve/marshmallow-jsonschema/issues/117
@@ -589,7 +588,7 @@
 
         with pytest.raises(jsonschema.ValidationError):
             jsonschema.validate({"bar": 1.1}, schema)
-=======
+
 def test_enum_based():
     class TestEnum(Enum):
         value_1 = 0
@@ -685,5 +684,4 @@
     # Expect three possible schemas for the union type
     assert (
         len(data["definitions"]["TestSchema"]["properties"]["union_prop"]["anyOf"]) == 3
-    )
->>>>>>> becfa24f
+    )