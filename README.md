--- conflicted
+++ resolved
@@ -80,8 +80,6 @@
 athlete_schema.dump(athlete).data
 ```
 
-<<<<<<< HEAD
-
 #### Custom Type support
 
 Simply add a `_jsonschema_type_mapping` method to your field
@@ -109,7 +107,8 @@
 schema = UserSchema()
 json_schema = JSONSchema()
 json_schema.dump(schema).data
-=======
+```
+
 #### Complete example Flask application using brutisin/json-forms
 
 ```python
@@ -168,6 +167,4 @@
 
 if __name__ == '__main__':
     app.run(host='0.0.0.0', debug=True)
-
->>>>>>> 82b63086
 ```